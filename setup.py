--- conflicted
+++ resolved
@@ -25,22 +25,12 @@
         "isort",
         "jupyterlab~=1.2.5",
         "matplotlib",
-<<<<<<< HEAD
         "scipy", 
+        "numba", 
         "sklearn", 
         "pandas", 
         "black", 
         "flake8", 
         "mypy", 
         "nltk"]
-=======
-        "mypy",
-        "numpy~=1.18.1",
-        "numba",
-        "pandas",
-        "scipy",
-        "seaborn",
-        "sklearn",
-    ],
->>>>>>> adee40fc
 )